--- conflicted
+++ resolved
@@ -54,7 +54,6 @@
         self.assertEqual(round(pmatch['adr']['76561198140806020'], 1), 98.9)
         self.assertEqual(round(pmatch['adr']['76561198064174518'], 1), 63.6)
 
-<<<<<<< HEAD
     def test_awpy_003698946311295336822_1609103086(self):
         # This test failed with awpy older than 2.0.0.b4 and should pass with newer versions
         #
@@ -91,7 +90,7 @@
         details = api.fetch_match_details(pmatch)
 
         # TODO: add some checks
-=======
+
     @patch('api.parse_demo', wraps=api.parse_demo)
     def test_corrupted_demo_file(self, mock_parse_demo):
         pmatch = self.pmatch_data[0]
@@ -127,7 +126,6 @@
         mock_parse_demo.side_effect = raise_error_on_first_n_calls(1)
         fetch_match_details()
         self.assertEqual(mock_parse_demo.call_count, 3) # 1 invocations raising the error + 1 invocation with remote URL + 1 invocation with downloaded file
->>>>>>> cf8bcc4d
 
 
 class api_csgo(unittest.TestCase):
